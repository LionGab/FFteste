--- conflicted
+++ resolved
@@ -1,5 +1,3 @@
-<<<<<<< HEAD
-<<<<<<< HEAD
 [build]
   base = "fullforce-site/"
   command = "npm ci && npm run build"
@@ -12,41 +10,18 @@
 
 [build.environment]
   NODE_VERSION = "18"
-=======
-# Configuração de Build para o Netlify
-# Otimizado para um projeto em subdiretório (monorepo-like)
-=======
->>>>>>> 86db4a67
-[build]
-  base = "fullforce-site/"
-  command = "npm ci && npm run build"
-  publish = "dist"
 
-[[redirects]]
-  from = "/*"
-  to = "/index.html"
-  status = 200
-
-<<<<<<< HEAD
-# Configurações de Headers para Performance e Segurança
+# Headers de Segurança e Performance
 [[headers]]
   for = "/*"
   [headers.values]
-    # Headers de Segurança recomendados
     X-Frame-Options           = "DENY"
     X-XSS-Protection          = "1; mode=block"
     X-Content-Type-Options    = "nosniff"
     Referrer-Policy           = "strict-origin-when-cross-origin"
     Permissions-Policy        = "geolocation=(), microphone=(), camera=()"
 
-# Headers de Cache para assets imutáveis (com hash no nome)
-# Vite coloca os assets buildados em /assets/
 [[headers]]
   for = "/assets/*"
   [headers.values]
-    Cache-Control = "public, max-age=31536000, immutable"
->>>>>>> origin/main
-=======
-[build.environment]
-  NODE_VERSION = "18"
->>>>>>> 86db4a67
+    Cache-Control = "public, max-age=31536000, immutable"